###########################
# Latent ODEs for Irregularly-Sampled Time Series
# Author: Yulia Rubanova
###########################

import matplotlib

# matplotlib.use('TkAgg')
matplotlib.use('Agg')
import matplotlib.pyplot
import matplotlib.pyplot as plt
from matplotlib.lines import Line2D

import os
from scipy.stats import kde

import numpy as np
import subprocess
import torch
import lib.utils as utils
import matplotlib.gridspec as gridspec
from lib.utils import get_device

from lib.encoder_decoder import *
from lib.rnn_baselines import *
from lib.ode_rnn import *
import torch.nn.functional as functional
from torch.distributions.normal import Normal
from lib.latent_ode import LatentODE

from lib.likelihood_eval import masked_gaussian_log_density

try:
    import umap
except:
    print("Couldn't import umap")

from generate_timeseries import Periodic_1d
from person_activity import PersonActivity

from lib.utils import compute_loss_all_batches

SMALL_SIZE = 14
MEDIUM_SIZE = 16
BIGGER_SIZE = 18
LARGE_SIZE = 22


def init_fonts(main_font_size=LARGE_SIZE):
    plt.rc('font', size=main_font_size)  # controls default text sizes
    plt.rc('axes', titlesize=main_font_size)  # fontsize of the axes title
    plt.rc('axes', labelsize=main_font_size - 2)  # fontsize of the x and y labels
    plt.rc('xtick', labelsize=main_font_size - 2)  # fontsize of the tick labels
    plt.rc('ytick', labelsize=main_font_size - 2)  # fontsize of the tick labels
    plt.rc('legend', fontsize=main_font_size - 2)  # legend fontsize
    plt.rc('figure', titlesize=main_font_size)  # fontsize of the figure title


def plot_trajectories(ax, traj, time_steps, min_y=None, max_y=None, title="",
                      add_to_plot=False, label=None, add_legend=False, dim_to_show=0,
                      linestyle='-', marker='o', mask=None, color=None, linewidth=1):
    # expected shape of traj: [n_traj, n_timesteps, n_dims]
    # The function will produce one line per trajectory (n_traj lines in total)
    if not add_to_plot:
        ax.cla()
    ax.set_title(title)
    ax.set_xlabel('Time')
    ax.set_ylabel('x')

    if min_y is not None:
        ax.set_ylim(bottom=min_y)

    if max_y is not None:
        ax.set_ylim(top=max_y)

    for i in range(traj.size()[0]):
        d = traj[i].cpu().numpy()[:, dim_to_show]
        ts = time_steps.cpu().numpy()
        if mask is not None:
            m = mask[i].cpu().numpy()[:, dim_to_show]
            d = d[m == 1]
            ts = ts[m == 1]
        ax.plot(ts, d, linestyle=linestyle, label=label, marker=marker, color=color, linewidth=linewidth)

    if add_legend:
        ax.legend()


def plot_std(ax, traj, traj_std, time_steps, min_y=None, max_y=None, title="",
             add_to_plot=False, label=None, alpha=0.2, color=None):
    # take only the first (and only?) dimension
    mean_minus_std = (traj - traj_std).cpu().numpy()[:, :, 0]
    mean_plus_std = (traj + traj_std).cpu().numpy()[:, :, 0]

    for i in range(traj.size()[0]):
        ax.fill_between(time_steps.cpu().numpy(), mean_minus_std[i], mean_plus_std[i],
                        alpha=alpha, color=color)


def plot_vector_field(ax, odefunc, latent_dim, device):
    # Code borrowed from https://github.com/rtqichen/ffjord/blob/29c016131b702b307ceb05c70c74c6e802bb8a44/diagnostics/viz_toy.py
    K = 13j
    y, x = np.mgrid[-6:6:K, -6:6:K]
    K = int(K.imag)
    zs = torch.from_numpy(np.stack([x, y], -1).reshape(K * K, 2)).to(device, torch.float32)
    if latent_dim > 2:
        # Plots dimensions 0 and 2
        zs = torch.cat((zs, torch.zeros(K * K, latent_dim - 2, device=device)), 1)
    dydt = odefunc(0, zs)
    dydt = -dydt.cpu().detach().numpy()
    if latent_dim > 2:
        dydt = dydt[:, :2]

    mag = np.sqrt(dydt[:, 0] ** 2 + dydt[:, 1] ** 2).reshape(-1, 1)
    dydt = (dydt / mag)
    dydt = dydt.reshape(K, K, 2)

    ax.streamplot(x, y, dydt[:, :, 0], dydt[:, :, 1],  # color = dydt[:, :, 0],
                  cmap="coolwarm", linewidth=2)

    # ax.quiver(
    # 	x, y, dydt[:, :, 0], dydt[:, :, 1],
    # 	np.exp(logmag), cmap="coolwarm", pivot="mid", scale = 100,
    # )
    ax.set_xlim(-6, 6)
    ax.set_ylim(-6, 6)


# ax.axis("off")


def get_meshgrid(npts, int_y1, int_y2):
    min_y1, max_y1 = int_y1
    min_y2, max_y2 = int_y2

    y1_grid = np.linspace(min_y1, max_y1, npts)
    y2_grid = np.linspace(min_y2, max_y2, npts)

    xx, yy = np.meshgrid(y1_grid, y2_grid)

    flat_inputs = np.concatenate((np.expand_dims(xx.flatten(), 1), np.expand_dims(yy.flatten(), 1)), 1)
    flat_inputs = torch.from_numpy(flat_inputs).float()

    return xx, yy, flat_inputs


def add_white(cmap):
    cmaplist = [cmap(i) for i in range(cmap.N)]
    # force the first color entry to be grey
    cmaplist[0] = (1., 1., 1., 1.0)
    # create the new map
    cmap = cmap.from_list('Custom cmap', cmaplist, cmap.N)
    return cmap


class Visualizations():
<<<<<<< HEAD
    def __init__(self, device):
        self.init_visualization()
        init_fonts(SMALL_SIZE)
        self.device = device

    def init_visualization(self):
        self.fig = plt.figure(figsize=(12, 7), facecolor='white')

        self.ax_traj = []
        for i in range(1, 4):
            self.ax_traj.append(self.fig.add_subplot(2, 3, i, frameon=False))

        # self.ax_density = []
        # for i in range(4,7):
        # 	self.ax_density.append(self.fig.add_subplot(3,3,i, frameon=False))

        # self.ax_samples_same_traj = self.fig.add_subplot(3,3,7, frameon=False)
        self.ax_latent_traj = self.fig.add_subplot(2, 3, 4, frameon=False)
        self.ax_vector_field = self.fig.add_subplot(2, 3, 5, frameon=False)
        self.ax_traj_from_prior = self.fig.add_subplot(2, 3, 6, frameon=False)

        self.plot_limits = {}
        plt.show(block=False)

    def set_plot_lims(self, ax, name):
        if name not in self.plot_limits:
            self.plot_limits[name] = (ax.get_xlim(), ax.get_ylim())
            return

        xlim, ylim = self.plot_limits[name]
        ax.set_xlim(xlim)
        ax.set_ylim(ylim)

    def draw_one_density_plot(self, ax, model, data_dict, traj_id,
                              multiply_by_poisson=False):

        scale = 5
        cmap = add_white(plt.cm.get_cmap('Blues', 9))  # plt.cm.BuGn_r
        cmap2 = add_white(plt.cm.get_cmap('Reds', 9))  # plt.cm.BuGn_r
        # cmap = plt.cm.get_cmap('viridis')

        data = data_dict["data_to_predict"]
        time_steps = data_dict["tp_to_predict"]
        mask = data_dict["mask_predicted_data"]

        observed_data = data_dict["observed_data"]
        observed_time_steps = data_dict["observed_tp"]
        observed_mask = data_dict["observed_mask"]

        npts = 50
        xx, yy, z0_grid = get_meshgrid(npts=npts, int_y1=(-scale, scale), int_y2=(-scale, scale))
        z0_grid = z0_grid.to(get_device(data))

        if model.latent_dim > 2:
            z0_grid = torch.cat((z0_grid, torch.zeros(z0_grid.size(0), model.latent_dim - 2)), 1)

        if model.use_poisson_proc:
            n_traj, n_dims = z0_grid.size()
            # append a vector of zeros to compute the integral of lambda and also zeros for the first point of lambda
            zeros = torch.zeros([n_traj, model.input_dim + model.latent_dim]).to(get_device(data))
            z0_grid_aug = torch.cat((z0_grid, zeros), -1)
        else:
            z0_grid_aug = z0_grid

        # Shape of sol_y [n_traj_samples, n_samples, n_timepoints, n_latents]
        sol_y = model.diffeq_solver(z0_grid_aug.unsqueeze(0), time_steps)

        if model.use_poisson_proc:
            sol_y, log_lambda_y, int_lambda, _ = model.diffeq_solver.ode_func.extract_poisson_rate(sol_y)

            assert (torch.sum(int_lambda[:, :, 0, :]) == 0.)
            assert (torch.sum(int_lambda[0, 0, -1, :] <= 0) == 0.)

        pred_x = model.decoder(sol_y)

        # Plot density for one trajectory
        one_traj = data[traj_id]
        mask_one_traj = None
        if mask is not None:
            mask_one_traj = mask[traj_id].unsqueeze(0)
            mask_one_traj = mask_one_traj.repeat(npts ** 2, 1, 1).unsqueeze(0)

        ax.cla()

        # Plot: prior
        prior_density_grid = model.z0_prior.log_prob(z0_grid.unsqueeze(0)).squeeze(0)
        # Sum the density over two dimensions
        prior_density_grid = torch.sum(prior_density_grid, -1)

        # =================================================
        # Plot: p(x | y(t0))

        masked_gaussian_log_density_grid = masked_gaussian_log_density(pred_x,
                                                                       one_traj.repeat(npts ** 2, 1, 1).unsqueeze(0),
                                                                       mask=mask_one_traj,
                                                                       obsrv_std=model.obsrv_std).squeeze(-1)

        # Plot p(t | y(t0))
        if model.use_poisson_proc:
            poisson_info = {}
            poisson_info["int_lambda"] = int_lambda[:, :, -1, :]
            poisson_info["log_lambda_y"] = log_lambda_y

            poisson_log_density_grid = compute_poisson_proc_likelihood(
                one_traj.repeat(npts ** 2, 1, 1).unsqueeze(0),
                pred_x, poisson_info, mask=mask_one_traj)
            poisson_log_density_grid = poisson_log_density_grid.squeeze(0)

        # =================================================
        # Plot: p(x , y(t0))

        log_joint_density = prior_density_grid + masked_gaussian_log_density_grid
        if multiply_by_poisson:
            log_joint_density = log_joint_density + poisson_log_density_grid

        density_grid = torch.exp(log_joint_density)

        density_grid = torch.reshape(density_grid, (xx.shape[0], xx.shape[1]))
        density_grid = density_grid.cpu().numpy()

        ax.contourf(xx, yy, density_grid, cmap=cmap, alpha=1)

        # =================================================
        # Plot: q(y(t0)| x)
        # self.ax_density.set_title("Red: q(y(t0) | x)    Blue: p(x, y(t0))")
        ax.set_xlabel('z1(t0)')
        ax.set_ylabel('z2(t0)')

        data_w_mask = observed_data[traj_id].unsqueeze(0)
        if observed_mask is not None:
            data_w_mask = torch.cat((data_w_mask, observed_mask[traj_id].unsqueeze(0)), -1)
        z0_mu, z0_std = model.encoder_z0(
            data_w_mask, observed_time_steps)

        if model.use_poisson_proc:
            z0_mu = z0_mu[:, :, :model.latent_dim]
            z0_std = z0_std[:, :, :model.latent_dim]

        q_z0 = Normal(z0_mu, z0_std)

        q_density_grid = q_z0.log_prob(z0_grid)
        # Sum the density over two dimensions
        q_density_grid = torch.sum(q_density_grid, -1)
        density_grid = torch.exp(q_density_grid)

        density_grid = torch.reshape(density_grid, (xx.shape[0], xx.shape[1]))
        density_grid = density_grid.cpu().numpy()

        ax.contourf(xx, yy, density_grid, cmap=cmap2, alpha=0.3)

    def draw_all_plots_one_dim(self, data_dict, model,
                               plot_name="", save=False, experimentID=0.):

        data = data_dict["data_to_predict"]
        time_steps = data_dict["tp_to_predict"]
        mask = data_dict["mask_predicted_data"]

        observed_data = data_dict["observed_data"]
        observed_time_steps = data_dict["observed_tp"]
        observed_mask = data_dict["observed_mask"]

        device = get_device(time_steps)

        time_steps_to_predict = time_steps
        if isinstance(model, LatentODE):
            # sample at the original time points
            time_steps_to_predict = utils.linspace_vector(time_steps[0], time_steps[-1], 100).to(device)

        reconstructions, info = model.get_reconstruction(time_steps_to_predict,
                                                         observed_data, observed_time_steps, mask=observed_mask,
                                                         n_traj_samples=10, re_encode=data_dict['re_encode'])

        n_traj_to_show = 3
        # plot only 10 trajectories
        data_for_plotting = observed_data[:n_traj_to_show]
        mask_for_plotting = observed_mask[:n_traj_to_show]
        reconstructions_for_plotting = reconstructions.mean(dim=0)[:n_traj_to_show]
        reconstr_std = reconstructions.std(dim=0)[:n_traj_to_show]

        dim_to_show = 0
        max_y = max(
            data_for_plotting[:, :, dim_to_show].cpu().numpy().max(),
            reconstructions[:, :, dim_to_show].cpu().numpy().max())
        min_y = min(
            data_for_plotting[:, :, dim_to_show].cpu().numpy().min(),
            reconstructions[:, :, dim_to_show].cpu().numpy().min())

        ############################################
        # Plot reconstructions, true postrior and approximate posterior

        cmap = plt.cm.get_cmap('Set1')
        for traj_id in range(3):
            # Plot observations
            plot_trajectories(self.ax_traj[traj_id],
                              data_for_plotting[traj_id].unsqueeze(0), observed_time_steps,
                              mask=mask_for_plotting[traj_id].unsqueeze(0),
                              min_y=min_y, max_y=max_y,  # title="True trajectories",
                              marker='o', linestyle='', dim_to_show=dim_to_show,
                              color=cmap(2))
            # Plot prediction values - TODO, only plot in extrap mode
            plot_trajectories(self.ax_traj[traj_id],
                              data[:n_traj_to_show][traj_id].unsqueeze(0), time_steps,
                              mask=torch.ones_like(data[:n_traj_to_show][traj_id].unsqueeze(0)),
                              min_y=min_y, max_y=max_y,  # title="True trajectories",
                              marker='o', linestyle='', dim_to_show=dim_to_show,
                              color=cmap(4), add_to_plot=True)
            # Plot reconstructions
            plot_trajectories(self.ax_traj[traj_id],
                              reconstructions_for_plotting[traj_id].unsqueeze(0), time_steps_to_predict,
                              min_y=min_y, max_y=max_y, title="Sample {} (data space)".format(traj_id),
                              dim_to_show=dim_to_show,
                              add_to_plot=True, marker='', color=cmap(3), linewidth=3)
            # Plot variance estimated over multiple samples from approx posterior
            plot_std(self.ax_traj[traj_id],
                     reconstructions_for_plotting[traj_id].unsqueeze(0), reconstr_std[traj_id].unsqueeze(0),
                     time_steps_to_predict, alpha=0.5, color=cmap(3))
            self.set_plot_lims(self.ax_traj[traj_id], "traj_" + str(traj_id))

        # Plot true posterior and approximate posterior
        # self.draw_one_density_plot(self.ax_density[traj_id],
        # 	model, data_dict, traj_id = traj_id,
        # 	multiply_by_poisson = False)
        # self.set_plot_lims(self.ax_density[traj_id], "density_" + str(traj_id))
        # self.ax_density[traj_id].set_title("Sample {}: p(z0) and q(z0 | x)".format(traj_id))
        ############################################
        # Get several samples for the same trajectory
        # one_traj = data_for_plotting[:1]
        # first_point = one_traj[:,0]

        # samples_same_traj, _ = model.get_reconstruction(time_steps_to_predict,
        # 	observed_data[:1], observed_time_steps, mask = observed_mask[:1], n_traj_samples = 5)
        # samples_same_traj = samples_same_traj.squeeze(1)

        # plot_trajectories(self.ax_samples_same_traj, samples_same_traj, time_steps_to_predict, marker = '')
        # plot_trajectories(self.ax_samples_same_traj, one_traj, time_steps, linestyle = "",
        # 	label = "True traj", add_to_plot = True, title="Reconstructions for the same trajectory (data space)")

        ############################################
        # Plot trajectories from prior

        if isinstance(model, LatentODE):
            torch.manual_seed(1991)
            np.random.seed(1991)

            traj_from_prior = model.sample_traj_from_prior(time_steps_to_predict, n_traj_samples=3,
                                                           re_encode=data_dict['re_encode'])
            # Since in this case n_traj = 1, n_traj_samples -- requested number of samples from the prior, squeeze n_traj dimension
            traj_from_prior = traj_from_prior.squeeze(1)

            plot_trajectories(self.ax_traj_from_prior, traj_from_prior, time_steps_to_predict,
                              marker='', linewidth=3)
            self.ax_traj_from_prior.set_title("Samples from prior (data space)", pad=20)
        # self.set_plot_lims(self.ax_traj_from_prior, "traj_from_prior")
        ################################################

        # Plot z0
        # first_point_mu, first_point_std, first_point_enc = info["first_point"]

        # dim1 = 0
        # dim2 = 1
        # self.ax_z0.cla()
        # # first_point_enc shape: [1, n_traj, n_dims]
        # self.ax_z0.scatter(first_point_enc.cpu()[0,:,dim1], first_point_enc.cpu()[0,:,dim2])
        # self.ax_z0.set_title("Encodings z0 of all test trajectories (latent space)")
        # self.ax_z0.set_xlabel('dim {}'.format(dim1))
        # self.ax_z0.set_ylabel('dim {}'.format(dim2))

        ################################################
        # Show vector field
        self.ax_vector_field.cla()
        plot_vector_field(self.ax_vector_field, model.diffeq_solver.ode_func, model.latent_dim, device)
        self.ax_vector_field.set_title("Slice of vector field (latent space)", pad=20)
        self.set_plot_lims(self.ax_vector_field, "vector_field")
        # self.ax_vector_field.set_ylim((-0.5, 1.5))

        ################################################
        # Plot trajectories in the latent space

        # shape before [1, n_traj, n_tp, n_latent_dims]
        # Take only the first sample from approx posterior
        # Take only the first n_traj_to_show trajectories from the first sampled trajectory
        latent_traj = info["latent_traj"][0, :n_traj_to_show]
        # shape before permute: [1, n_tp, n_latent_dims]

        self.ax_latent_traj.cla()
        cmap = plt.cm.get_cmap('Accent')
        n_latent_dims = latent_traj.size(-1)

        custom_labels = {}
        for i in range(n_latent_dims):
            col = cmap(i)
            plot_trajectories(self.ax_latent_traj, latent_traj, time_steps_to_predict,
                              title="Latent trajectories z(t) (latent space)", dim_to_show=i, color=col,
                              marker='', add_to_plot=True,
                              linewidth=3)
            custom_labels['dim ' + str(i)] = Line2D([0], [0], color=col)

        self.ax_latent_traj.set_ylabel("z")
        self.ax_latent_traj.set_title("Latent trajectories z(t) (latent space)", pad=20)
        self.ax_latent_traj.legend(custom_labels.values(), custom_labels.keys(), loc='lower left')
        self.set_plot_lims(self.ax_latent_traj, "latent_traj")

        ################################################

        self.fig.tight_layout()
        plt.draw()

        if save:
            dirname = "plots/" + str(experimentID) + "/"
            os.makedirs(dirname, exist_ok=True)
            self.fig.savefig(dirname + plot_name)
=======
	def __init__(self, device):
		self.init_visualization()
		init_fonts(SMALL_SIZE)
		self.device = device

	def init_visualization(self):
		self.fig = plt.figure(figsize=(12, 7), facecolor='white')
		
		self.ax_traj = []
		for i in range(1,4):
			self.ax_traj.append(self.fig.add_subplot(2,3,i, frameon=False))

		# self.ax_density = []
		# for i in range(4,7):
		# 	self.ax_density.append(self.fig.add_subplot(3,3,i, frameon=False))

		#self.ax_samples_same_traj = self.fig.add_subplot(3,3,7, frameon=False)
		self.ax_latent_traj = self.fig.add_subplot(2,3,4, frameon=False)
		self.ax_vector_field = self.fig.add_subplot(2,3,5, frameon=False)
		self.ax_traj_from_prior = self.fig.add_subplot(2,3,6, frameon=False)

		self.plot_limits = {}
		plt.show(block=False)

	def set_plot_lims(self, ax, name):
		if name not in self.plot_limits:
			self.plot_limits[name] = (ax.get_xlim(), ax.get_ylim())
			return

		xlim, ylim = self.plot_limits[name]
		ax.set_xlim(xlim)
		ax.set_ylim(ylim)

	def draw_one_density_plot(self, ax, model, data_dict, traj_id, 
						   multiply_by_poisson = False):
		
		scale = 5
		cmap = add_white(plt.cm.get_cmap('Blues', 9)) # plt.cm.BuGn_r
		cmap2 = add_white(plt.cm.get_cmap('Reds', 9)) # plt.cm.BuGn_r
		#cmap = plt.cm.get_cmap('viridis')

		data = data_dict["data_to_predict"]
		time_steps = data_dict["tp_to_predict"]
		mask = data_dict["mask_predicted_data"]

		observed_data =  data_dict["observed_data"]
		observed_time_steps = data_dict["observed_tp"]
		observed_mask = data_dict["observed_mask"]

		npts = 50
		xx, yy, z0_grid = get_meshgrid(npts = npts, int_y1 = (-scale,scale), int_y2 = (-scale,scale))
		z0_grid = z0_grid.to(get_device(data))

		if model.latent_dim > 2:
			z0_grid = torch.cat((z0_grid, torch.zeros(z0_grid.size(0), model.latent_dim-2)), 1)

		if model.use_poisson_proc:
			n_traj, n_dims = z0_grid.size()
			# append a vector of zeros to compute the integral of lambda and also zeros for the first point of lambda
			zeros = torch.zeros([n_traj, model.input_dim + model.latent_dim]).to(get_device(data))
			z0_grid_aug = torch.cat((z0_grid, zeros), -1)
		else:
			z0_grid_aug = z0_grid

		# Shape of sol_y [n_traj_samples, n_samples, n_timepoints, n_latents]
		sol_y = model.diffeq_solver(z0_grid_aug.unsqueeze(0), time_steps)
		
		if model.use_poisson_proc:
			sol_y, log_lambda_y, int_lambda, _ = model.diffeq_solver.ode_func.extract_poisson_rate(sol_y)
			
			assert(torch.sum(int_lambda[:,:,0,:]) == 0.)
			assert(torch.sum(int_lambda[0,0,-1,:] <= 0) == 0.)

		pred_x = model.decoder(sol_y)

		# Plot density for one trajectory
		one_traj = data[traj_id]
		mask_one_traj = None
		if mask is not None:
			mask_one_traj = mask[traj_id].unsqueeze(0)
			mask_one_traj = mask_one_traj.repeat(npts**2,1,1).unsqueeze(0)

		ax.cla()

		# Plot: prior
		prior_density_grid = model.z0_prior.log_prob(z0_grid.unsqueeze(0)).squeeze(0)
		# Sum the density over two dimensions
		prior_density_grid = torch.sum(prior_density_grid, -1)
		
		# =================================================
		# Plot: p(x | y(t0))

		masked_gaussian_log_density_grid = masked_gaussian_log_density(pred_x, 
			one_traj.repeat(npts**2,1,1).unsqueeze(0),
			mask = mask_one_traj, 
			obsrv_std = model.obsrv_std).squeeze(-1)

		# Plot p(t | y(t0))
		if model.use_poisson_proc:
			poisson_info = {}
			poisson_info["int_lambda"] = int_lambda[:,:,-1,:]
			poisson_info["log_lambda_y"] = log_lambda_y
	
			poisson_log_density_grid = compute_poisson_proc_likelihood(
				one_traj.repeat(npts**2,1,1).unsqueeze(0),
				pred_x, poisson_info, mask = mask_one_traj)
			poisson_log_density_grid = poisson_log_density_grid.squeeze(0)
			
		# =================================================
		# Plot: p(x , y(t0))

		log_joint_density = prior_density_grid + masked_gaussian_log_density_grid
		if multiply_by_poisson:
			log_joint_density = log_joint_density + poisson_log_density_grid

		density_grid = torch.exp(log_joint_density)

		density_grid = torch.reshape(density_grid, (xx.shape[0], xx.shape[1]))
		density_grid = density_grid.cpu().numpy()

		ax.contourf(xx, yy, density_grid, cmap=cmap, alpha=1)

		# =================================================
		# Plot: q(y(t0)| x)
		#self.ax_density.set_title("Red: q(y(t0) | x)    Blue: p(x, y(t0))")
		ax.set_xlabel('z1(t0)')
		ax.set_ylabel('z2(t0)')

		data_w_mask = observed_data[traj_id].unsqueeze(0)
		if observed_mask is not None:
			data_w_mask = torch.cat((data_w_mask, observed_mask[traj_id].unsqueeze(0)), -1)
		z0_mu, z0_std = model.encoder_z0(
			data_w_mask, observed_time_steps)

		if model.use_poisson_proc:
			z0_mu = z0_mu[:, :, :model.latent_dim]
			z0_std = z0_std[:, :, :model.latent_dim]

		q_z0 = Normal(z0_mu, z0_std)

		q_density_grid = q_z0.log_prob(z0_grid)
		# Sum the density over two dimensions
		q_density_grid = torch.sum(q_density_grid, -1)
		density_grid = torch.exp(q_density_grid)

		density_grid = torch.reshape(density_grid, (xx.shape[0], xx.shape[1]))
		density_grid = density_grid.cpu().numpy()

		ax.contourf(xx, yy, density_grid, cmap=cmap2, alpha=0.3)
	


	def draw_all_plots_one_dim(self, data_dict, model, 
							   plot_name="", save=False, save_dir=None, experimentID=0.):

		data =  data_dict["data_to_predict"]
		time_steps = data_dict["tp_to_predict"]
		mask = data_dict["mask_predicted_data"]
		
		observed_data =  data_dict["observed_data"]
		observed_time_steps = data_dict["observed_tp"]
		observed_mask = data_dict["observed_mask"]

		device = get_device(time_steps)

		time_steps_to_predict = time_steps
		if isinstance(model, LatentODE):
			# sample at the original time points
			time_steps_to_predict = utils.linspace_vector(time_steps[0], time_steps[-1], 100).to(device)

		reconstructions, info = model.get_reconstruction(time_steps_to_predict, 
			observed_data, observed_time_steps, mask = observed_mask, n_traj_samples = 10)

		n_traj_to_show = 3
		# plot only 10 trajectories
		data_for_plotting = observed_data[:n_traj_to_show]
		mask_for_plotting = observed_mask[:n_traj_to_show]
		reconstructions_for_plotting = reconstructions.mean(dim=0)[:n_traj_to_show]
		reconstr_std = reconstructions.std(dim=0)[:n_traj_to_show]

		dim_to_show = 0
		max_y = max(
			data_for_plotting[:,:,dim_to_show].cpu().numpy().max(),
			reconstructions[:,:,dim_to_show].cpu().numpy().max())
		min_y = min(
			data_for_plotting[:,:,dim_to_show].cpu().numpy().min(),
			reconstructions[:,:,dim_to_show].cpu().numpy().min())

		############################################
		# Plot reconstructions, true postrior and approximate posterior

		cmap = plt.cm.get_cmap('Set1')
		for traj_id in range(3):
			# Plot observations
			plot_trajectories(self.ax_traj[traj_id], 
				data_for_plotting[traj_id].unsqueeze(0), observed_time_steps, 
				mask = mask_for_plotting[traj_id].unsqueeze(0),
				min_y = min_y, max_y = max_y, #title="True trajectories", 
				marker = 'o', linestyle='', dim_to_show = dim_to_show,
				color = cmap(2))
			# Plot reconstructions
			plot_trajectories(self.ax_traj[traj_id],
				reconstructions_for_plotting[traj_id].unsqueeze(0), time_steps_to_predict, 
				min_y = min_y, max_y = max_y, title="Sample {} (data space)".format(traj_id), dim_to_show = dim_to_show,
				add_to_plot = True, marker = '', color = cmap(3), linewidth = 3)
			# Plot variance estimated over multiple samples from approx posterior
			plot_std(self.ax_traj[traj_id], 
				reconstructions_for_plotting[traj_id].unsqueeze(0), reconstr_std[traj_id].unsqueeze(0), 
				time_steps_to_predict, alpha=0.5, color = cmap(3))
			self.set_plot_lims(self.ax_traj[traj_id], "traj_" + str(traj_id))
			
			# Plot true posterior and approximate posterior
			# self.draw_one_density_plot(self.ax_density[traj_id],
			# 	model, data_dict, traj_id = traj_id,
			# 	multiply_by_poisson = False)
			# self.set_plot_lims(self.ax_density[traj_id], "density_" + str(traj_id))
			# self.ax_density[traj_id].set_title("Sample {}: p(z0) and q(z0 | x)".format(traj_id))
		############################################
		# Get several samples for the same trajectory
		# one_traj = data_for_plotting[:1]
		# first_point = one_traj[:,0]

		# samples_same_traj, _ = model.get_reconstruction(time_steps_to_predict, 
		# 	observed_data[:1], observed_time_steps, mask = observed_mask[:1], n_traj_samples = 5)
		# samples_same_traj = samples_same_traj.squeeze(1)
		
		# plot_trajectories(self.ax_samples_same_traj, samples_same_traj, time_steps_to_predict, marker = '')
		# plot_trajectories(self.ax_samples_same_traj, one_traj, time_steps, linestyle = "", 
		# 	label = "True traj", add_to_plot = True, title="Reconstructions for the same trajectory (data space)")

		############################################
		# Plot trajectories from prior
		
		if isinstance(model, LatentODE):
			torch.manual_seed(1991)
			np.random.seed(1991)

			traj_from_prior = model.sample_traj_from_prior(time_steps_to_predict, n_traj_samples = 3)
			# Since in this case n_traj = 1, n_traj_samples -- requested number of samples from the prior, squeeze n_traj dimension
			traj_from_prior = traj_from_prior.squeeze(1)

			plot_trajectories(self.ax_traj_from_prior, traj_from_prior, time_steps_to_predict, 
				marker = '', linewidth = 3)
			self.ax_traj_from_prior.set_title("Samples from prior (data space)", pad = 20)
			#self.set_plot_lims(self.ax_traj_from_prior, "traj_from_prior")
		################################################

		# Plot z0
		# first_point_mu, first_point_std, first_point_enc = info["first_point"]

		# dim1 = 0
		# dim2 = 1
		# self.ax_z0.cla()
		# # first_point_enc shape: [1, n_traj, n_dims]
		# self.ax_z0.scatter(first_point_enc.cpu()[0,:,dim1], first_point_enc.cpu()[0,:,dim2])
		# self.ax_z0.set_title("Encodings z0 of all test trajectories (latent space)")
		# self.ax_z0.set_xlabel('dim {}'.format(dim1))
		# self.ax_z0.set_ylabel('dim {}'.format(dim2))

		################################################
		# Show vector field
		self.ax_vector_field.cla()
		plot_vector_field(self.ax_vector_field, model.diffeq_solver.ode_func, model.latent_dim, device)
		self.ax_vector_field.set_title("Slice of vector field (latent space)", pad = 20)
		self.set_plot_lims(self.ax_vector_field, "vector_field")
		#self.ax_vector_field.set_ylim((-0.5, 1.5))

		################################################
		# Plot trajectories in the latent space

		# shape before [1, n_traj, n_tp, n_latent_dims]
		# Take only the first sample from approx posterior
		latent_traj = info["latent_traj"][0,:n_traj_to_show]
		# shape before permute: [1, n_tp, n_latent_dims]

		self.ax_latent_traj.cla()
		cmap = plt.cm.get_cmap('Accent')
		n_latent_dims = latent_traj.size(-1)

		custom_labels = {}
		for i in range(n_latent_dims):
			col = cmap(i)
			plot_trajectories(self.ax_latent_traj, latent_traj, time_steps_to_predict, 
				title="Latent trajectories z(t) (latent space)", dim_to_show = i, color = col, 
				marker = '', add_to_plot = True,
				linewidth = 3)
			custom_labels['dim ' + str(i)] = Line2D([0], [0], color=col)
		
		self.ax_latent_traj.set_ylabel("z")
		self.ax_latent_traj.set_title("Latent trajectories z(t) (latent space)", pad = 20)
		self.ax_latent_traj.legend(custom_labels.values(), custom_labels.keys(), loc = 'lower left')
		self.set_plot_lims(self.ax_latent_traj, "latent_traj")

		################################################

		self.fig.tight_layout()
		plt.draw()
	
		if save:
			if save_dir is not None:
				dirname = f"{save_dir}/{str(experimentID)}/"
			else:
				dirname = "plots/" + str(experimentID) + "/"
			os.makedirs(dirname, exist_ok=True)
			self.fig.savefig(dirname + plot_name)
>>>>>>> 3491d471
<|MERGE_RESOLUTION|>--- conflicted
+++ resolved
@@ -154,7 +154,6 @@
 
 
 class Visualizations():
-<<<<<<< HEAD
     def __init__(self, device):
         self.init_visualization()
         init_fonts(SMALL_SIZE)
@@ -306,7 +305,7 @@
         ax.contourf(xx, yy, density_grid, cmap=cmap2, alpha=0.3)
 
     def draw_all_plots_one_dim(self, data_dict, model,
-                               plot_name="", save=False, experimentID=0.):
+                               plot_name="", save=False, save_dir=None, experimentID=0.):
 
         data = data_dict["data_to_predict"]
         time_steps = data_dict["tp_to_predict"]
@@ -463,313 +462,10 @@
         plt.draw()
 
         if save:
+            if save_dir is not None:
+                dirname = f"{save_dir}/{str(experimentID)}/"
+            else:
+                dirname = "plots/" + str(experimentID) + "/"
             dirname = "plots/" + str(experimentID) + "/"
             os.makedirs(dirname, exist_ok=True)
-            self.fig.savefig(dirname + plot_name)
-=======
-	def __init__(self, device):
-		self.init_visualization()
-		init_fonts(SMALL_SIZE)
-		self.device = device
-
-	def init_visualization(self):
-		self.fig = plt.figure(figsize=(12, 7), facecolor='white')
-		
-		self.ax_traj = []
-		for i in range(1,4):
-			self.ax_traj.append(self.fig.add_subplot(2,3,i, frameon=False))
-
-		# self.ax_density = []
-		# for i in range(4,7):
-		# 	self.ax_density.append(self.fig.add_subplot(3,3,i, frameon=False))
-
-		#self.ax_samples_same_traj = self.fig.add_subplot(3,3,7, frameon=False)
-		self.ax_latent_traj = self.fig.add_subplot(2,3,4, frameon=False)
-		self.ax_vector_field = self.fig.add_subplot(2,3,5, frameon=False)
-		self.ax_traj_from_prior = self.fig.add_subplot(2,3,6, frameon=False)
-
-		self.plot_limits = {}
-		plt.show(block=False)
-
-	def set_plot_lims(self, ax, name):
-		if name not in self.plot_limits:
-			self.plot_limits[name] = (ax.get_xlim(), ax.get_ylim())
-			return
-
-		xlim, ylim = self.plot_limits[name]
-		ax.set_xlim(xlim)
-		ax.set_ylim(ylim)
-
-	def draw_one_density_plot(self, ax, model, data_dict, traj_id, 
-						   multiply_by_poisson = False):
-		
-		scale = 5
-		cmap = add_white(plt.cm.get_cmap('Blues', 9)) # plt.cm.BuGn_r
-		cmap2 = add_white(plt.cm.get_cmap('Reds', 9)) # plt.cm.BuGn_r
-		#cmap = plt.cm.get_cmap('viridis')
-
-		data = data_dict["data_to_predict"]
-		time_steps = data_dict["tp_to_predict"]
-		mask = data_dict["mask_predicted_data"]
-
-		observed_data =  data_dict["observed_data"]
-		observed_time_steps = data_dict["observed_tp"]
-		observed_mask = data_dict["observed_mask"]
-
-		npts = 50
-		xx, yy, z0_grid = get_meshgrid(npts = npts, int_y1 = (-scale,scale), int_y2 = (-scale,scale))
-		z0_grid = z0_grid.to(get_device(data))
-
-		if model.latent_dim > 2:
-			z0_grid = torch.cat((z0_grid, torch.zeros(z0_grid.size(0), model.latent_dim-2)), 1)
-
-		if model.use_poisson_proc:
-			n_traj, n_dims = z0_grid.size()
-			# append a vector of zeros to compute the integral of lambda and also zeros for the first point of lambda
-			zeros = torch.zeros([n_traj, model.input_dim + model.latent_dim]).to(get_device(data))
-			z0_grid_aug = torch.cat((z0_grid, zeros), -1)
-		else:
-			z0_grid_aug = z0_grid
-
-		# Shape of sol_y [n_traj_samples, n_samples, n_timepoints, n_latents]
-		sol_y = model.diffeq_solver(z0_grid_aug.unsqueeze(0), time_steps)
-		
-		if model.use_poisson_proc:
-			sol_y, log_lambda_y, int_lambda, _ = model.diffeq_solver.ode_func.extract_poisson_rate(sol_y)
-			
-			assert(torch.sum(int_lambda[:,:,0,:]) == 0.)
-			assert(torch.sum(int_lambda[0,0,-1,:] <= 0) == 0.)
-
-		pred_x = model.decoder(sol_y)
-
-		# Plot density for one trajectory
-		one_traj = data[traj_id]
-		mask_one_traj = None
-		if mask is not None:
-			mask_one_traj = mask[traj_id].unsqueeze(0)
-			mask_one_traj = mask_one_traj.repeat(npts**2,1,1).unsqueeze(0)
-
-		ax.cla()
-
-		# Plot: prior
-		prior_density_grid = model.z0_prior.log_prob(z0_grid.unsqueeze(0)).squeeze(0)
-		# Sum the density over two dimensions
-		prior_density_grid = torch.sum(prior_density_grid, -1)
-		
-		# =================================================
-		# Plot: p(x | y(t0))
-
-		masked_gaussian_log_density_grid = masked_gaussian_log_density(pred_x, 
-			one_traj.repeat(npts**2,1,1).unsqueeze(0),
-			mask = mask_one_traj, 
-			obsrv_std = model.obsrv_std).squeeze(-1)
-
-		# Plot p(t | y(t0))
-		if model.use_poisson_proc:
-			poisson_info = {}
-			poisson_info["int_lambda"] = int_lambda[:,:,-1,:]
-			poisson_info["log_lambda_y"] = log_lambda_y
-	
-			poisson_log_density_grid = compute_poisson_proc_likelihood(
-				one_traj.repeat(npts**2,1,1).unsqueeze(0),
-				pred_x, poisson_info, mask = mask_one_traj)
-			poisson_log_density_grid = poisson_log_density_grid.squeeze(0)
-			
-		# =================================================
-		# Plot: p(x , y(t0))
-
-		log_joint_density = prior_density_grid + masked_gaussian_log_density_grid
-		if multiply_by_poisson:
-			log_joint_density = log_joint_density + poisson_log_density_grid
-
-		density_grid = torch.exp(log_joint_density)
-
-		density_grid = torch.reshape(density_grid, (xx.shape[0], xx.shape[1]))
-		density_grid = density_grid.cpu().numpy()
-
-		ax.contourf(xx, yy, density_grid, cmap=cmap, alpha=1)
-
-		# =================================================
-		# Plot: q(y(t0)| x)
-		#self.ax_density.set_title("Red: q(y(t0) | x)    Blue: p(x, y(t0))")
-		ax.set_xlabel('z1(t0)')
-		ax.set_ylabel('z2(t0)')
-
-		data_w_mask = observed_data[traj_id].unsqueeze(0)
-		if observed_mask is not None:
-			data_w_mask = torch.cat((data_w_mask, observed_mask[traj_id].unsqueeze(0)), -1)
-		z0_mu, z0_std = model.encoder_z0(
-			data_w_mask, observed_time_steps)
-
-		if model.use_poisson_proc:
-			z0_mu = z0_mu[:, :, :model.latent_dim]
-			z0_std = z0_std[:, :, :model.latent_dim]
-
-		q_z0 = Normal(z0_mu, z0_std)
-
-		q_density_grid = q_z0.log_prob(z0_grid)
-		# Sum the density over two dimensions
-		q_density_grid = torch.sum(q_density_grid, -1)
-		density_grid = torch.exp(q_density_grid)
-
-		density_grid = torch.reshape(density_grid, (xx.shape[0], xx.shape[1]))
-		density_grid = density_grid.cpu().numpy()
-
-		ax.contourf(xx, yy, density_grid, cmap=cmap2, alpha=0.3)
-	
-
-
-	def draw_all_plots_one_dim(self, data_dict, model, 
-							   plot_name="", save=False, save_dir=None, experimentID=0.):
-
-		data =  data_dict["data_to_predict"]
-		time_steps = data_dict["tp_to_predict"]
-		mask = data_dict["mask_predicted_data"]
-		
-		observed_data =  data_dict["observed_data"]
-		observed_time_steps = data_dict["observed_tp"]
-		observed_mask = data_dict["observed_mask"]
-
-		device = get_device(time_steps)
-
-		time_steps_to_predict = time_steps
-		if isinstance(model, LatentODE):
-			# sample at the original time points
-			time_steps_to_predict = utils.linspace_vector(time_steps[0], time_steps[-1], 100).to(device)
-
-		reconstructions, info = model.get_reconstruction(time_steps_to_predict, 
-			observed_data, observed_time_steps, mask = observed_mask, n_traj_samples = 10)
-
-		n_traj_to_show = 3
-		# plot only 10 trajectories
-		data_for_plotting = observed_data[:n_traj_to_show]
-		mask_for_plotting = observed_mask[:n_traj_to_show]
-		reconstructions_for_plotting = reconstructions.mean(dim=0)[:n_traj_to_show]
-		reconstr_std = reconstructions.std(dim=0)[:n_traj_to_show]
-
-		dim_to_show = 0
-		max_y = max(
-			data_for_plotting[:,:,dim_to_show].cpu().numpy().max(),
-			reconstructions[:,:,dim_to_show].cpu().numpy().max())
-		min_y = min(
-			data_for_plotting[:,:,dim_to_show].cpu().numpy().min(),
-			reconstructions[:,:,dim_to_show].cpu().numpy().min())
-
-		############################################
-		# Plot reconstructions, true postrior and approximate posterior
-
-		cmap = plt.cm.get_cmap('Set1')
-		for traj_id in range(3):
-			# Plot observations
-			plot_trajectories(self.ax_traj[traj_id], 
-				data_for_plotting[traj_id].unsqueeze(0), observed_time_steps, 
-				mask = mask_for_plotting[traj_id].unsqueeze(0),
-				min_y = min_y, max_y = max_y, #title="True trajectories", 
-				marker = 'o', linestyle='', dim_to_show = dim_to_show,
-				color = cmap(2))
-			# Plot reconstructions
-			plot_trajectories(self.ax_traj[traj_id],
-				reconstructions_for_plotting[traj_id].unsqueeze(0), time_steps_to_predict, 
-				min_y = min_y, max_y = max_y, title="Sample {} (data space)".format(traj_id), dim_to_show = dim_to_show,
-				add_to_plot = True, marker = '', color = cmap(3), linewidth = 3)
-			# Plot variance estimated over multiple samples from approx posterior
-			plot_std(self.ax_traj[traj_id], 
-				reconstructions_for_plotting[traj_id].unsqueeze(0), reconstr_std[traj_id].unsqueeze(0), 
-				time_steps_to_predict, alpha=0.5, color = cmap(3))
-			self.set_plot_lims(self.ax_traj[traj_id], "traj_" + str(traj_id))
-			
-			# Plot true posterior and approximate posterior
-			# self.draw_one_density_plot(self.ax_density[traj_id],
-			# 	model, data_dict, traj_id = traj_id,
-			# 	multiply_by_poisson = False)
-			# self.set_plot_lims(self.ax_density[traj_id], "density_" + str(traj_id))
-			# self.ax_density[traj_id].set_title("Sample {}: p(z0) and q(z0 | x)".format(traj_id))
-		############################################
-		# Get several samples for the same trajectory
-		# one_traj = data_for_plotting[:1]
-		# first_point = one_traj[:,0]
-
-		# samples_same_traj, _ = model.get_reconstruction(time_steps_to_predict, 
-		# 	observed_data[:1], observed_time_steps, mask = observed_mask[:1], n_traj_samples = 5)
-		# samples_same_traj = samples_same_traj.squeeze(1)
-		
-		# plot_trajectories(self.ax_samples_same_traj, samples_same_traj, time_steps_to_predict, marker = '')
-		# plot_trajectories(self.ax_samples_same_traj, one_traj, time_steps, linestyle = "", 
-		# 	label = "True traj", add_to_plot = True, title="Reconstructions for the same trajectory (data space)")
-
-		############################################
-		# Plot trajectories from prior
-		
-		if isinstance(model, LatentODE):
-			torch.manual_seed(1991)
-			np.random.seed(1991)
-
-			traj_from_prior = model.sample_traj_from_prior(time_steps_to_predict, n_traj_samples = 3)
-			# Since in this case n_traj = 1, n_traj_samples -- requested number of samples from the prior, squeeze n_traj dimension
-			traj_from_prior = traj_from_prior.squeeze(1)
-
-			plot_trajectories(self.ax_traj_from_prior, traj_from_prior, time_steps_to_predict, 
-				marker = '', linewidth = 3)
-			self.ax_traj_from_prior.set_title("Samples from prior (data space)", pad = 20)
-			#self.set_plot_lims(self.ax_traj_from_prior, "traj_from_prior")
-		################################################
-
-		# Plot z0
-		# first_point_mu, first_point_std, first_point_enc = info["first_point"]
-
-		# dim1 = 0
-		# dim2 = 1
-		# self.ax_z0.cla()
-		# # first_point_enc shape: [1, n_traj, n_dims]
-		# self.ax_z0.scatter(first_point_enc.cpu()[0,:,dim1], first_point_enc.cpu()[0,:,dim2])
-		# self.ax_z0.set_title("Encodings z0 of all test trajectories (latent space)")
-		# self.ax_z0.set_xlabel('dim {}'.format(dim1))
-		# self.ax_z0.set_ylabel('dim {}'.format(dim2))
-
-		################################################
-		# Show vector field
-		self.ax_vector_field.cla()
-		plot_vector_field(self.ax_vector_field, model.diffeq_solver.ode_func, model.latent_dim, device)
-		self.ax_vector_field.set_title("Slice of vector field (latent space)", pad = 20)
-		self.set_plot_lims(self.ax_vector_field, "vector_field")
-		#self.ax_vector_field.set_ylim((-0.5, 1.5))
-
-		################################################
-		# Plot trajectories in the latent space
-
-		# shape before [1, n_traj, n_tp, n_latent_dims]
-		# Take only the first sample from approx posterior
-		latent_traj = info["latent_traj"][0,:n_traj_to_show]
-		# shape before permute: [1, n_tp, n_latent_dims]
-
-		self.ax_latent_traj.cla()
-		cmap = plt.cm.get_cmap('Accent')
-		n_latent_dims = latent_traj.size(-1)
-
-		custom_labels = {}
-		for i in range(n_latent_dims):
-			col = cmap(i)
-			plot_trajectories(self.ax_latent_traj, latent_traj, time_steps_to_predict, 
-				title="Latent trajectories z(t) (latent space)", dim_to_show = i, color = col, 
-				marker = '', add_to_plot = True,
-				linewidth = 3)
-			custom_labels['dim ' + str(i)] = Line2D([0], [0], color=col)
-		
-		self.ax_latent_traj.set_ylabel("z")
-		self.ax_latent_traj.set_title("Latent trajectories z(t) (latent space)", pad = 20)
-		self.ax_latent_traj.legend(custom_labels.values(), custom_labels.keys(), loc = 'lower left')
-		self.set_plot_lims(self.ax_latent_traj, "latent_traj")
-
-		################################################
-
-		self.fig.tight_layout()
-		plt.draw()
-	
-		if save:
-			if save_dir is not None:
-				dirname = f"{save_dir}/{str(experimentID)}/"
-			else:
-				dirname = "plots/" + str(experimentID) + "/"
-			os.makedirs(dirname, exist_ok=True)
-			self.fig.savefig(dirname + plot_name)
->>>>>>> 3491d471
+            self.fig.savefig(dirname + plot_name)